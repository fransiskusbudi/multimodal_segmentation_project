import argparse
import subprocess
import sys
import torch
import os
from accelerate import Accelerator

def run_baseline(args):
    cmd = [
        sys.executable, 'train_unet.py',
        '--data_root', args.data_root,
        '--batch_size', str(args.batch_size),
        '--epochs', str(args.epochs),
        '--lr', str(args.lr),
        '--weight_decay', str(args.weight_decay),
        '--experiment_dir', args.experiment_dir,
        '--gradient_accumulation_steps', str(args.gradient_accumulation_steps),
        '--mixed_precision', args.mixed_precision,
        '--modalities', args.modalities
    ]
    
    if args.seed is not None:
        cmd.extend(['--seed', str(args.seed)])
    
    if args.freeze_encoder_epoch is not None:
        cmd.extend(['--freeze_encoder_epoch', str(args.freeze_encoder_epoch)])
    
    subprocess.run(cmd)

def run_finetune(args):
    cmd = [
        sys.executable, 'finetune_ct.py',
        '--pretrained_model', args.pretrained_model,
        '--data_root', args.data_root,
        '--batch_size', str(args.batch_size),
        '--epochs', str(args.epochs),
        '--lr', str(args.lr),
        '--weight_decay', str(args.weight_decay),
        '--experiment_dir', args.experiment_dir,
        '--gradient_accumulation_steps', str(args.gradient_accumulation_steps),
        '--mixed_precision', args.mixed_precision,
        '--modalities', args.modalities
    ]
    
    if args.seed is not None:
        cmd.extend(['--seed', str(args.seed)])
    
     if args.freeze_encoder:
        cmd.append('--freeze_encoder')
        
    subprocess.run(cmd)

def run_eval(args):
    if args.model_path is None:
        raise ValueError("--model_path is required for evaluation experiments")
    
    cmd = [
        sys.executable, 'test_model.py',
        '--model_path', args.model_path,
        '--data_root', args.data_root,
        '--experiment_dir', args.experiment_dir,
        '--model_name', args.model_name,
        '--modalities', args.modalities
    ]
    
    subprocess.run(cmd)

def run_finetune(args):
    cmd = [
        sys.executable, 'finetune_ct.py',
        '--pretrained_model', args.pretrained_model,
        '--data_root', args.data_root,
        '--batch_size', str(args.batch_size),
        '--epochs', str(args.epochs),
        '--lr', str(args.lr),
        '--weight_decay', str(args.weight_decay),
        '--experiment_dir', args.experiment_dir,
        '--gradient_accumulation_steps', str(args.gradient_accumulation_steps),
        '--mixed_precision', args.mixed_precision,
        '--modalities', args.modalities
    ]
    
    if args.seed is not None:
        cmd.extend(['--seed', str(args.seed)])
    
    subprocess.run(cmd)

def run_eval(args):
    if args.model_path is None:
        raise ValueError("--model_path is required for evaluation experiments")
    
    cmd = [
        sys.executable, 'test_model.py',
        '--model_path', args.model_path,
        '--data_root', args.data_root,
        '--experiment_dir', args.experiment_dir,
        '--model_name', args.model_name,
        '--modalities', args.modalities
    ]
    
    subprocess.run(cmd)

def main():
    # Initialize accelerator
    accelerator = Accelerator()

    # Print GPU information only on main process
    if accelerator.is_main_process:
        print("\n=== GPU Information ===")
        print(f"Number of GPUs available: {torch.cuda.device_count()}")
        print(f"Current GPU device: {torch.cuda.current_device()}")
        print(f"GPU device name: {torch.cuda.get_device_name()}")
        print(f"Process ID: {os.getpid()}")
        print("=====================\n")

    parser = argparse.ArgumentParser(description='Orchestrate multimodal segmentation experiments')
    parser.add_argument('--experiment', type=str, default='train', 
                       choices=['train', 'finetune', 'eval', 'transfer', 'dann', 'distill', 'cyclegan'], 
                       help='Experiment type')
    parser.add_argument('--data_root', type=str, default='datasets/resampled', 
                       help='Root directory of dataset splits')
    parser.add_argument('--batch_size', type=int, default=2, 
                       help='Batch size')
    parser.add_argument('--epochs', type=int, default=50, 
                       help='Number of epochs')
    parser.add_argument('--lr', type=float, default=1e-3, 
                       help='Learning rate')
    parser.add_argument('--experiment_dir', type=str, default='experiments', 
                       help='Directory to save experiments')
    parser.add_argument('--modalities', type=str, default='all',
                       help='Comma-separated list of modalities to include (e.g., "ct", "mri", "ct,mri", "all")')
    parser.add_argument('--weight_decay', type=float, default=0.01,
                       help='Weight decay for optimizer')
    
    # Fine-tuning specific arguments
    parser.add_argument('--pretrained_model', type=str, default=None,
                       help='Path to pre-trained model checkpoint (required for fine-tuning)')
<<<<<<< HEAD
    parser.add_argument('--freeze_encoder', action='store_true',
                       help='Freeze encoder layers during fine-tuning to prevent overfitting')
    parser.add_argument('--freeze_encoder_epoch', type=int, default=None,
                       help='Epoch to freeze the encoder (for training experiments)')
=======
>>>>>>> bb4a7a3a
    
    # Evaluation specific arguments
    parser.add_argument('--model_path', type=str, default=None,
                       help='Path to trained model checkpoint (required for evaluation)')
    parser.add_argument('--model_name', type=str, default='unet',
                       help='Name of the model for result folder (required for evaluation)')
    
    # Accelerate specific arguments
    parser.add_argument('--seed', type=int, default=None,
                       help='Random seed for reproducibility')
    parser.add_argument('--gradient_accumulation_steps', type=int, default=1,
                       help='Number of steps to accumulate gradients')
    parser.add_argument('--mixed_precision', type=str, default='no',
                       choices=['no', 'fp16', 'bf16'],
                       help='Mixed precision training type')
    
    args = parser.parse_args()

    if args.experiment == 'train':
        run_baseline(args)
    elif args.experiment == 'finetune':
        if args.pretrained_model is None:
            raise ValueError("--pretrained_model is required for fine-tuning experiments")
        run_finetune(args)
    elif args.experiment == 'eval':
        run_eval(args)
    elif args.experiment == 'transfer':
        # TODO: Implement transfer learning script call
        print("Transfer learning not implemented yet.")
    elif args.experiment == 'dann':
        # TODO: Implement DANN script call
        print("DANN not implemented yet.")
    elif args.experiment == 'distill':
        # TODO: Implement knowledge distillation script call
        print("Knowledge distillation not implemented yet.")
    elif args.experiment == 'cyclegan':
        # TODO: Implement CycleGAN script call
        print("CycleGAN not implemented yet.")
    else:
        raise NotImplementedError(f"Experiment type {args.experiment} not implemented yet")

if __name__ == "__main__":
    main() <|MERGE_RESOLUTION|>--- conflicted
+++ resolved
@@ -8,6 +8,26 @@
 def run_baseline(args):
     cmd = [
         sys.executable, 'train_unet.py',
+        '--data_root', args.data_root,
+        '--batch_size', str(args.batch_size),
+        '--epochs', str(args.epochs),
+        '--lr', str(args.lr),
+        '--weight_decay', str(args.weight_decay),
+        '--experiment_dir', args.experiment_dir,
+        '--gradient_accumulation_steps', str(args.gradient_accumulation_steps),
+        '--mixed_precision', args.mixed_precision,
+        '--modalities', args.modalities
+    ]
+    
+    if args.seed is not None:
+        cmd.extend(['--seed', str(args.seed)])
+    
+    subprocess.run(cmd)
+
+def run_finetune(args):
+    cmd = [
+        sys.executable, 'finetune_ct.py',
+        '--pretrained_model', args.pretrained_model,
         '--data_root', args.data_root,
         '--batch_size', str(args.batch_size),
         '--epochs', str(args.epochs),
@@ -50,6 +70,8 @@
         
     subprocess.run(cmd)
 
+
+
 def run_eval(args):
     if args.model_path is None:
         raise ValueError("--model_path is required for evaluation experiments")
@@ -62,26 +84,6 @@
         '--model_name', args.model_name,
         '--modalities', args.modalities
     ]
-    
-    subprocess.run(cmd)
-
-def run_finetune(args):
-    cmd = [
-        sys.executable, 'finetune_ct.py',
-        '--pretrained_model', args.pretrained_model,
-        '--data_root', args.data_root,
-        '--batch_size', str(args.batch_size),
-        '--epochs', str(args.epochs),
-        '--lr', str(args.lr),
-        '--weight_decay', str(args.weight_decay),
-        '--experiment_dir', args.experiment_dir,
-        '--gradient_accumulation_steps', str(args.gradient_accumulation_steps),
-        '--mixed_precision', args.mixed_precision,
-        '--modalities', args.modalities
-    ]
-    
-    if args.seed is not None:
-        cmd.extend(['--seed', str(args.seed)])
     
     subprocess.run(cmd)
 
@@ -135,13 +137,10 @@
     # Fine-tuning specific arguments
     parser.add_argument('--pretrained_model', type=str, default=None,
                        help='Path to pre-trained model checkpoint (required for fine-tuning)')
-<<<<<<< HEAD
     parser.add_argument('--freeze_encoder', action='store_true',
                        help='Freeze encoder layers during fine-tuning to prevent overfitting')
     parser.add_argument('--freeze_encoder_epoch', type=int, default=None,
                        help='Epoch to freeze the encoder (for training experiments)')
-=======
->>>>>>> bb4a7a3a
     
     # Evaluation specific arguments
     parser.add_argument('--model_path', type=str, default=None,
